"""File for core data structures."""

import random
import sys
from dataclasses import dataclass, field
from typing import Any, Dict, List, Optional, Set, Tuple

from dataclasses_json import DataClassJsonMixin

from gpt_index.schema import BaseDocument
from gpt_index.utils import get_new_int_id


@dataclass
class IndexStruct(BaseDocument, DataClassJsonMixin):
    """A base data struct for a GPT index."""

    # NOTE: the text field, inherited from BaseDocument,
    # represents a summary of the content of the index struct.
    # primarily used for composing indices with other indices

    # NOTE: the doc_id field, inherited from BaseDocument,
    # represents a unique identifier for the index struct
    # that will be put in the docstore.
    # Not all index_structs need to have a doc_id. Only index_structs that
    # represent a complete data structure (e.g. IndexGraph, IndexList),
    # and are used to compose a higher level index, will have a doc_id.


@dataclass
class Node(IndexStruct):
    """A generic node of data.

    Base struct used in most indices.

    """

    def __post_init__(self) -> None:
        """Post init."""
        super().__post_init__()
        # NOTE: for Node objects, the text field is required
        if self.text is None:
            raise ValueError("text field not set.")

    # used for GPTTreeIndex
    index: int = 0
    child_indices: Set[int] = field(default_factory=set)

    # embeddings
    embedding: Optional[List[float]] = None

    # reference document id
    ref_doc_id: Optional[str] = None

    # extra node info
    node_info: Optional[Dict[str, Any]] = None

    def get_text(self) -> str:
        """Get text."""
        text = super().get_text()
        result_text = (
            text if self.extra_info_str is None else f"{self.extra_info_str}\n\n{text}"
        )
        return result_text

    @classmethod
    def get_type(cls) -> str:
        """Get type."""
        # TODO: consolidate with IndexStructType
        return "node"


@dataclass
class IndexGraph(IndexStruct):
    """A graph representing the tree-structured index."""

    all_nodes: Dict[int, Node] = field(default_factory=dict)
    root_nodes: Dict[int, Node] = field(default_factory=dict)

    @property
    def size(self) -> int:
        """Get the size of the graph."""
        return len(self.all_nodes)

    def get_children(self, parent_node: Optional[Node]) -> Dict[int, Node]:
        """Get nodes given indices."""
        if parent_node is None:
            return self.root_nodes
        else:
            return {i: self.all_nodes[i] for i in parent_node.child_indices}

    def insert_under_parent(self, node: Node, parent_node: Optional[Node]) -> None:
        """Insert under parent node."""
        if node.index in self.all_nodes:
            raise ValueError(
                "Cannot insert a new node with the same index as an existing node."
            )
        if parent_node is None:
            self.root_nodes[node.index] = node
        else:
            parent_node.child_indices.add(node.index)

        self.all_nodes[node.index] = node

    @classmethod
    def get_type(cls) -> str:
        """Get type."""
        return "tree"


@dataclass
class KeywordTable(IndexStruct):
    """A table of keywords mapping keywords to text chunks."""

    table: Dict[str, Set[int]] = field(default_factory=dict)
    text_chunks: Dict[int, Node] = field(default_factory=dict)

    def _get_index(self) -> int:
        """Get the next index for the text chunk."""
        # randomly generate until we get a unique index
        while True:
            idx = random.randint(0, sys.maxsize)
            if idx not in self.text_chunks:
                break
        return idx

    def add_node(self, keywords: List[str], node: Node) -> int:
        """Add text to table."""
        cur_idx = self._get_index()
        for keyword in keywords:
            if keyword not in self.table:
                self.table[keyword] = set()
            self.table[keyword].add(cur_idx)
        self.text_chunks[cur_idx] = node
        return cur_idx

    def get_texts(self, keyword: str) -> List[str]:
        """Get texts given keyword."""
        if keyword not in self.table:
            raise ValueError("Keyword not found in table.")
        return [self.text_chunks[idx].get_text() for idx in self.table[keyword]]

    @property
    def keywords(self) -> Set[str]:
        """Get all keywords in the table."""
        return set(self.table.keys())

    @property
    def size(self) -> int:
        """Get the size of the table."""
        return len(self.table)

    @classmethod
    def get_type(cls) -> str:
        """Get type."""
        return "keyword_table"


@dataclass
class IndexList(IndexStruct):
    """A list of documents."""

    nodes: List[Node] = field(default_factory=list)

    def add_node(self, node: Node) -> None:
        """Add text to table, return current position in list."""
        # don't worry about child indices for now, nodes are all in order
        self.nodes.append(node)

    @classmethod
    def get_type(cls) -> str:
        """Get type."""
        return "list"


@dataclass
class IndexDict(IndexStruct):
    """A simple dictionary of documents."""

    nodes_dict: Dict[int, Node] = field(default_factory=dict)
    id_map: Dict[str, int] = field(default_factory=dict)

    def add_node(
        self,
        node: Node,
        text_id: Optional[str] = None,
    ) -> str:
        """Add text to table, return current position in list."""
        int_id = get_new_int_id(set(self.nodes_dict.keys()))
        if text_id in self.id_map:
            raise ValueError("text_id cannot already exist in index.")
        elif text_id is not None and not isinstance(text_id, str):
            raise ValueError("text_id must be a string.")
        elif text_id is None:
            text_id = str(int_id)
        self.id_map[text_id] = int_id

        # don't worry about child indices for now, nodes are all in order
        self.nodes_dict[int_id] = node
        return text_id

    def get_nodes(self, text_ids: List[str]) -> List[Node]:
        """Get nodes."""
        nodes = []
        for text_id in text_ids:
            if text_id not in self.id_map:
                raise ValueError("text_id not found in id_map")
            elif not isinstance(text_id, str):
                raise ValueError("text_id must be a string.")
            int_id = self.id_map[text_id]
            if int_id not in self.nodes_dict:
                raise ValueError("int_id not found in nodes_dict")
            nodes.append(self.nodes_dict[int_id])
        return nodes

    def get_node(self, text_id: str) -> Node:
        """Get node."""
        return self.get_nodes([text_id])[0]

    def delete(self, doc_id: str) -> None:
        """Delete a document."""
        text_ids_to_delete = set()
        int_ids_to_delete = set()
        for text_id, int_id in self.id_map.items():
            node = self.nodes_dict[int_id]
            if node.ref_doc_id != doc_id:
                continue
            text_ids_to_delete.add(text_id)
            int_ids_to_delete.add(int_id)

        for int_id, text_id in zip(int_ids_to_delete, text_ids_to_delete):
            del self.nodes_dict[int_id]
            del self.id_map[text_id]

    @classmethod
    def get_type(cls) -> str:
        """Get type."""
        return "dict"


@dataclass
<<<<<<< HEAD
=======
class SimpleIndexDict(BaseIndexDict):
    """A simple dictionary of documents.

    This index structure also contains an internal in-memory
    embedding dict.

    """

    embedding_dict: Dict[str, List[float]] = field(default_factory=dict)

    def add_to_embedding_dict(self, text_id: str, embedding: List[float]) -> None:
        """Add embedding to dict."""
        if text_id not in self.id_map:
            raise ValueError("text_id not found in id_map")
        elif not isinstance(text_id, str):
            raise ValueError("text_id must be a string.")
        self.embedding_dict[text_id] = embedding

    @classmethod
    def get_type(cls) -> str:
        """Get type."""
        return "simple_dict"


@dataclass
class WeaviateIndexStruct(IndexStruct):
    """A helper index struct for Weaviate.

    In Weaviate, docs are stored in Weaviate directly.
    This index struct helps to store the class prefix

    """

    class_prefix: Optional[str] = None

    def __post_init__(self) -> None:
        """Post init."""
        super().__post_init__()
        if self.class_prefix is None:
            raise ValueError("class_prefix must be provided.")

    def get_class_prefix(self) -> str:
        """Get class prefix."""
        if self.class_prefix is None:
            raise ValueError("class_prefix must be provided.")
        return self.class_prefix

    @classmethod
    def get_type(cls) -> str:
        """Get type."""
        return "weaviate"


@dataclass
class PineconeIndexStruct(IndexStruct):
    """An index struct for Pinecone.

    Docs are stored in Pinecone directly.

    """

    @classmethod
    def get_type(cls) -> str:
        """Get type."""
        return "pinecone"


@dataclass
class QdrantIndexStruct(IndexStruct):
    """And index struct for Qdrant.

    Docs are stored in Qdrant directly.
    This index struct helps to store the collection name

    """

    collection_name: Optional[str] = None

    def __post_init__(self) -> None:
        """Post init."""
        super().__post_init__()
        if self.collection_name is None:
            raise ValueError("collection_name must be provided.")

    def get_collection_name(self) -> str:
        """Get class prefix."""
        if self.collection_name is None:
            raise ValueError("collection_name must be provided.")
        return self.collection_name

    @classmethod
    def get_type(cls) -> str:
        """Get type."""
        return "qdrant"


@dataclass
class ChromaIndexStruct(IndexStruct):
    """An index struct for Chroma.

    Docs are stored in Chroma directly.

    """

    @classmethod
    def get_type(cls) -> str:
        """Get type."""
        return "chroma"


@dataclass
>>>>>>> 14938721
class KG(IndexStruct):
    """A table of keywords mapping keywords to text chunks."""

    # Unidirectional

    table: Dict[str, Set[str]] = field(default_factory=dict)
    text_chunks: Dict[str, Node] = field(default_factory=dict)
    rel_map: Dict[str, List[Tuple[str, str]]] = field(default_factory=dict)

    def upsert_triplet(self, triplet: Tuple[str, str, str], node: Node) -> None:
        """Upsert a knowledge triplet to the graph."""
        subj, relationship, obj = triplet
        self.add_node([subj, obj], node)
        if subj not in self.rel_map:
            self.rel_map[subj] = []
        self.rel_map[subj].append((obj, relationship))

    def add_node(self, keywords: List[str], node: Node) -> None:
        """Add text to table."""
        node_id = node.get_doc_id()
        for keyword in keywords:
            if keyword not in self.table:
                self.table[keyword] = set()
            self.table[keyword].add(node_id)
        self.text_chunks[node_id] = node

    def get_rel_map_texts(self, keyword: str) -> List[str]:
        """Get the corresponding knowledge for a given keyword."""
        # NOTE: return a single node for now
        if keyword not in self.rel_map:
            return []
        texts = []
        for obj, rel in self.rel_map[keyword]:
            texts.append(str((keyword, rel, obj)))
        return texts

    def get_rel_map_tuples(self, keyword: str) -> List[Tuple[str, str]]:
        """Get the corresponding knowledge for a given keyword."""
        # NOTE: return a single node for now
        if keyword not in self.rel_map:
            return []
        return self.rel_map[keyword]

    def get_node_ids(self, keyword: str, depth: int = 1) -> List[str]:
        """Get the corresponding knowledge for a given keyword."""
        if depth > 1:
            raise ValueError("Depth > 1 not supported yet.")
        if keyword not in self.table:
            return []
        keywords = [keyword]
        # some keywords may correspond to a leaf node, may not be in rel_map
        if keyword in self.rel_map:
            keywords.extend([child for child, _ in self.rel_map[keyword]])

        node_ids: List[str] = []
        for keyword in keywords:
            for node_id in self.table.get(keyword, set()):
                node_ids.append(node_id)
            # TODO: Traverse (with depth > 1)
        return node_ids

    @classmethod
    def get_type(cls) -> str:
        """Get type."""
        return "kg"<|MERGE_RESOLUTION|>--- conflicted
+++ resolved
@@ -239,105 +239,6 @@
 
 
 @dataclass
-<<<<<<< HEAD
-=======
-class SimpleIndexDict(BaseIndexDict):
-    """A simple dictionary of documents.
-
-    This index structure also contains an internal in-memory
-    embedding dict.
-
-    """
-
-    embedding_dict: Dict[str, List[float]] = field(default_factory=dict)
-
-    def add_to_embedding_dict(self, text_id: str, embedding: List[float]) -> None:
-        """Add embedding to dict."""
-        if text_id not in self.id_map:
-            raise ValueError("text_id not found in id_map")
-        elif not isinstance(text_id, str):
-            raise ValueError("text_id must be a string.")
-        self.embedding_dict[text_id] = embedding
-
-    @classmethod
-    def get_type(cls) -> str:
-        """Get type."""
-        return "simple_dict"
-
-
-@dataclass
-class WeaviateIndexStruct(IndexStruct):
-    """A helper index struct for Weaviate.
-
-    In Weaviate, docs are stored in Weaviate directly.
-    This index struct helps to store the class prefix
-
-    """
-
-    class_prefix: Optional[str] = None
-
-    def __post_init__(self) -> None:
-        """Post init."""
-        super().__post_init__()
-        if self.class_prefix is None:
-            raise ValueError("class_prefix must be provided.")
-
-    def get_class_prefix(self) -> str:
-        """Get class prefix."""
-        if self.class_prefix is None:
-            raise ValueError("class_prefix must be provided.")
-        return self.class_prefix
-
-    @classmethod
-    def get_type(cls) -> str:
-        """Get type."""
-        return "weaviate"
-
-
-@dataclass
-class PineconeIndexStruct(IndexStruct):
-    """An index struct for Pinecone.
-
-    Docs are stored in Pinecone directly.
-
-    """
-
-    @classmethod
-    def get_type(cls) -> str:
-        """Get type."""
-        return "pinecone"
-
-
-@dataclass
-class QdrantIndexStruct(IndexStruct):
-    """And index struct for Qdrant.
-
-    Docs are stored in Qdrant directly.
-    This index struct helps to store the collection name
-
-    """
-
-    collection_name: Optional[str] = None
-
-    def __post_init__(self) -> None:
-        """Post init."""
-        super().__post_init__()
-        if self.collection_name is None:
-            raise ValueError("collection_name must be provided.")
-
-    def get_collection_name(self) -> str:
-        """Get class prefix."""
-        if self.collection_name is None:
-            raise ValueError("collection_name must be provided.")
-        return self.collection_name
-
-    @classmethod
-    def get_type(cls) -> str:
-        """Get type."""
-        return "qdrant"
-
-
-@dataclass
 class ChromaIndexStruct(IndexStruct):
     """An index struct for Chroma.
 
@@ -352,7 +253,6 @@
 
 
 @dataclass
->>>>>>> 14938721
 class KG(IndexStruct):
     """A table of keywords mapping keywords to text chunks."""
 
